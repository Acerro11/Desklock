--- conflicted
+++ resolved
@@ -112,12 +112,10 @@
 const externalEditorDefault = ExternalEditor.Atom
 const externalEditorKey: string = 'externalEditor'
 
-<<<<<<< HEAD
-const shellKey = 'shell'
-=======
 const imageDiffTypeDefault = ImageDiffType.TwoUp
 const imageDiffTypeKey = 'image-diff-type'
->>>>>>> 2b43bfe7
+
+const shellKey = 'shell'
 
 export class AppStore {
   private emitter = new Emitter()
@@ -496,11 +494,8 @@
       isUpdateAvailableBannerVisible: this.isUpdateAvailableBannerVisible,
       confirmRepoRemoval: this.confirmRepoRemoval,
       selectedExternalEditor: this.selectedExternalEditor,
-<<<<<<< HEAD
+      imageDiffType: this.imageDiffType,
       selectedShell: this.selectedShell,
-=======
-      imageDiffType: this.imageDiffType,
->>>>>>> 2b43bfe7
     }
   }
 
