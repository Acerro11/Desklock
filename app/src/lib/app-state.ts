--- conflicted
+++ resolved
@@ -179,124 +179,6 @@
   readonly selectedTheme: ApplicationTheme
 }
 
-<<<<<<< HEAD
-=======
-export enum PopupType {
-  RenameBranch = 1,
-  DeleteBranch,
-  ConfirmDiscardChanges,
-  Preferences,
-  MergeBranch,
-  RepositorySettings,
-  AddRepository,
-  CreateRepository,
-  CloneRepository,
-  CreateBranch,
-  SignIn,
-  About,
-  InstallGit,
-  PublishRepository,
-  Acknowledgements,
-  UntrustedCertificate,
-  RemoveRepository,
-  TermsAndConditions,
-  PushBranchCommits,
-  CLIInstalled,
-  GenericGitAuthentication,
-  ExternalEditorFailed,
-  OpenShellFailed,
-  InitializeLFS,
-  LFSAttributeMismatch,
-  UpstreamAlreadyExists,
-  ReleaseNotes,
-  DeletePullRequest,
-  MergeConflicts,
-}
-
-export type Popup =
-  | { type: PopupType.RenameBranch; repository: Repository; branch: Branch }
-  | {
-      type: PopupType.DeleteBranch
-      repository: Repository
-      branch: Branch
-      existsOnRemote: boolean
-    }
-  | {
-      type: PopupType.ConfirmDiscardChanges
-      repository: Repository
-      files: ReadonlyArray<WorkingDirectoryFileChange>
-      showDiscardChangesSetting?: boolean
-      discardingAllChanges?: boolean
-    }
-  | { type: PopupType.Preferences; initialSelectedTab?: PreferencesTab }
-  | {
-      type: PopupType.MergeBranch
-      repository: Repository
-      branch?: Branch
-    }
-  | { type: PopupType.RepositorySettings; repository: Repository }
-  | { type: PopupType.AddRepository; path?: string }
-  | { type: PopupType.CreateRepository; path?: string }
-  | {
-      type: PopupType.CloneRepository
-      initialURL: string | null
-    }
-  | {
-      type: PopupType.CreateBranch
-      repository: Repository
-      initialName?: string
-    }
-  | { type: PopupType.SignIn }
-  | { type: PopupType.About }
-  | { type: PopupType.InstallGit; path: string }
-  | { type: PopupType.PublishRepository; repository: Repository }
-  | { type: PopupType.Acknowledgements }
-  | {
-      type: PopupType.UntrustedCertificate
-      certificate: Electron.Certificate
-      url: string
-    }
-  | { type: PopupType.RemoveRepository; repository: Repository }
-  | { type: PopupType.TermsAndConditions }
-  | {
-      type: PopupType.PushBranchCommits
-      repository: Repository
-      branch: Branch
-      unPushedCommits?: number
-    }
-  | { type: PopupType.CLIInstalled }
-  | {
-      type: PopupType.GenericGitAuthentication
-      hostname: string
-      retryAction: RetryAction
-    }
-  | {
-      type: PopupType.ExternalEditorFailed
-      message: string
-      suggestAtom?: boolean
-      openPreferences?: boolean
-    }
-  | { type: PopupType.OpenShellFailed; message: string }
-  | { type: PopupType.InitializeLFS; repositories: ReadonlyArray<Repository> }
-  | { type: PopupType.LFSAttributeMismatch }
-  | {
-      type: PopupType.UpstreamAlreadyExists
-      repository: Repository
-      existingRemote: IRemote
-    }
-  | {
-      type: PopupType.ReleaseNotes
-      newRelease: ReleaseSummary
-    }
-  | {
-      type: PopupType.DeletePullRequest
-      repository: Repository
-      branch: Branch
-      pullRequest: PullRequest
-    }
-  | { type: PopupType.MergeConflicts; repository: Repository }
-
->>>>>>> 45e74638
 export enum FoldoutType {
   Repository,
   Branch,
