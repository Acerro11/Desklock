--- conflicted
+++ resolved
@@ -148,11 +148,7 @@
                     { type: PopupType.Preferences } |
                     { type: PopupType.MergeBranch, repository: Repository } |
                     { type: PopupType.RepositorySettings, repository: Repository } |
-<<<<<<< HEAD
-                    { type: PopupType.AddRepository, initialPath: string | null } |
-=======
                     { type: PopupType.AddRepository, path?: string } |
->>>>>>> 77c2146e
                     { type: PopupType.CreateRepository, path?: string } |
                     { type: PopupType.CloneRepository, initialURL: string | null } |
                     { type: PopupType.CreateBranch, repository: Repository } |
