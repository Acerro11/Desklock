--- conflicted
+++ resolved
@@ -8,10 +8,6 @@
 import { parseRemote } from './remote-parsing'
 
 export interface IMatchedGitHubRepository {
-<<<<<<< HEAD
-  readonly name: string
-  readonly owner: string
-=======
   /**
    * The name of the repository, e.g., for https://github.com/user/repo, the
    * name is `repo`.
@@ -25,7 +21,6 @@
   readonly owner: string
 
   /** The API endpoint. */
->>>>>>> b7d39009
   readonly endpoint: string
 }
 
