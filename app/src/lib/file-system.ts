import * as Fs from 'fs-extra'
import * as Os from 'os'
import * as Path from 'path'
import { Disposable } from 'event-kit'
import { Tailer } from './tailer'

const byline = require('byline')

/** Create directory using basic Fs.mkdir but ignores
 * the error thrown when directory already exists.
 * All other errors must be handled by caller.
 *
 * @param directoryPath the path of the directory the caller wants to create.
 */
export function mkdirIfNeeded(directoryPath: string): Promise<void> {
  return new Promise<void>((resolve, reject) => {
    Fs.mkdir(directoryPath, err => {
      if (err && err.code !== 'EEXIST') {
        reject(err)
        return
      }
      resolve()
    })
  })
}

/**
<<<<<<< HEAD
 * Get a path to a temp file using the given name. Note that the file itself
 * will not be created.
 */
export function getTempFilePath(name: string): Promise<string> {
  return new Promise<string>((resolve, reject) => {
    const tempDir = Path.join(Os.tmpdir(), `${name}-`)
    Fs.mkdtemp(tempDir, (err, directory) => {
      if (err) {
        reject(err)
      } else {
        const fullPath = Path.join(directory, name)
        resolve(fullPath)
      }
    })
  })
}

/**
 * Tail the file and call the callback on every line.
 *
 * Note that this will not stop tailing until the returned `Disposable` is
 * disposed of.
 */
export function tailByLine(
  path: string,
  cb: (line: string) => void
): Disposable {
  const tailer = new Tailer(path)
  const disposable = tailer.onDataAvailable(stream => {
    byline(stream).on('data', (buffer: Buffer) => {
      if (disposable.disposed) {
        return
      }

      const line = buffer.toString()
      cb(line)
    })
  })

  tailer.start()

  return new Disposable(() => {
    disposable.dispose()
    tailer.stop()
  })
}

/*
=======
 * Write a file using the standard fs.writeFile API, but wrapped in a promise.
 *
 * @param path the path to the file on disk
 * @param data the contents of the file to write
 * @param options the default Fs.writeFile options
 */
export function writeFile(
  path: string,
  data: any,
  options: { encoding?: string; mode?: number; flag?: string } = {}
): Promise<void> {
  return new Promise<void>((resolve, reject) => {
    Fs.writeFile(path, data, options, err => {
      if (err) {
        reject(err)
      } else {
        resolve()
      }
    })
  })
}

/**
>>>>>>> b579ad79
 * Helper function to promisify and simplify fs.stat.
 *
 * @param path Path to check for existence.
 */
export function pathExists(path: string): Promise<boolean> {
  return new Promise<boolean>((resolve, reject) => {
    Fs.stat(path, (error, stats) => {
      if (error) {
        resolve(false)
      } else {
        resolve(true)
      }
    })
  })
}<|MERGE_RESOLUTION|>--- conflicted
+++ resolved
@@ -24,8 +24,30 @@
   })
 }
 
+/*
+ * Write a file using the standard fs.writeFile API, but wrapped in a promise.
+ *
+ * @param path the path to the file on disk
+ * @param data the contents of the file to write
+ * @param options the default Fs.writeFile options
+ */
+export function writeFile(
+  path: string,
+  data: any,
+  options: { encoding?: string; mode?: number; flag?: string } = {}
+): Promise<void> {
+  return new Promise<void>((resolve, reject) => {
+    Fs.writeFile(path, data, options, err => {
+      if (err) {
+        reject(err)
+      } else {
+        resolve()
+      }
+    })
+  })
+}
+
 /**
-<<<<<<< HEAD
  * Get a path to a temp file using the given name. Note that the file itself
  * will not be created.
  */
@@ -74,31 +96,6 @@
 }
 
 /*
-=======
- * Write a file using the standard fs.writeFile API, but wrapped in a promise.
- *
- * @param path the path to the file on disk
- * @param data the contents of the file to write
- * @param options the default Fs.writeFile options
- */
-export function writeFile(
-  path: string,
-  data: any,
-  options: { encoding?: string; mode?: number; flag?: string } = {}
-): Promise<void> {
-  return new Promise<void>((resolve, reject) => {
-    Fs.writeFile(path, data, options, err => {
-      if (err) {
-        reject(err)
-      } else {
-        resolve()
-      }
-    })
-  })
-}
-
-/**
->>>>>>> b579ad79
  * Helper function to promisify and simplify fs.stat.
  *
  * @param path Path to check for existence.
