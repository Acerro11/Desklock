--- conflicted
+++ resolved
@@ -32,26 +32,6 @@
   require('codemirror/addon/scroll/simplescrollbars')
 }
 
-<<<<<<< HEAD
-=======
-// Required for us to be able to customize the foreground color of selected text
-require('codemirror/addon/selection/mark-selection')
-
-/**
- * normalize the line endings in the diff so that the CodeMirror editor
- * will display the unified diff correctly
- */
-function formatLineEnding(text: string): string {
-  if (text.endsWith('\n')) {
-    return text
-  } else if (text.endsWith('\r')) {
-    return text + '\n'
-  } else {
-    return text + '\r\n'
-  }
-}
-
->>>>>>> 50013ea1
 /** The props for the Diff component. */
 interface IDiffProps {
   readonly repository: Repository
@@ -245,7 +225,7 @@
    * clicking anywhere on or near the gutter. Immediately removes itself
    * from the mouseup event on the document element and ends any current
    * selection.
-   * 
+   *
    * TODO: Once Electron upgrades to Chrome 55 we can drop this in favor
    * of the 'once' option in addEventListener, see
    * https://developer.mozilla.org/en-US/docs/Web/API/EventTarget/addEventListener
@@ -271,15 +251,7 @@
     this.selection = null
   }
 
-<<<<<<< HEAD
-  private onGutterMouseUp = () => {
-    this.endSelection()
-  }
-
   private onGutterMouseDown = (index: number, diff: ITextDiff, isRangeSelection: boolean) => {
-=======
-  private onGutterMouseDown = (index: number, isRangeSelection: boolean) => {
->>>>>>> 50013ea1
     if (!(this.props.file instanceof WorkingDirectoryFileChange)) {
       fatalError('must not start selection when selected file is not a WorkingDirectoryFileChange')
       return
@@ -534,6 +506,7 @@
         extraKeys: { Tab: false },
         scrollbarStyle: __DARWIN__ ? 'simple' : 'native',
         mode: getDiffMode(),
+        styleSelectedText: true,
       }
 
       return (
@@ -564,28 +537,8 @@
       return this.renderBinaryFile()
     }
 
-<<<<<<< HEAD
     if (diff.kind === DiffType.Text) {
       return this.renderTextDiff(diff)
-=======
-    let diffText = ''
-
-    this.props.diff.hunks.forEach(hunk => {
-      hunk.lines.forEach(l => diffText += formatLineEnding(l.text))
-    })
-
-    const options: IEditorConfigurationExtra = {
-      lineNumbers: false,
-      readOnly: true,
-      showCursorWhenSelecting: false,
-      cursorBlinkRate: -1,
-      lineWrapping: localStorage.getItem('soft-wrap-is-best-wrap') ? true : false,
-      // Make sure CodeMirror doesn't capture Tab and thus destroy tab navigation
-      extraKeys: { Tab: false },
-      scrollbarStyle: __DARWIN__ ? 'simple' : 'native',
-      mode: getDiffMode(),
-      styleSelectedText: true,
->>>>>>> 50013ea1
     }
 
     return null
